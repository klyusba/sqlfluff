"""Standard SQL Linting Rules."""

<<<<<<< HEAD
import logging
import itertools

=======
>>>>>>> c887ba34
from .base import BaseCrawler, LintFix, LintResult, RuleSet


std_rule_set = RuleSet(name='standard')


@std_rule_set.register
class Rule_L001(BaseCrawler):
    """Unneccessary trailing whitespace."""

    def _eval(self, segment, raw_stack, **kwargs):
        """Unneccessary trailing whitespace.

        Look for newline segments, and then evaluate what
        it was preceeded by.
        """
        # We only trigger on newlines
        if segment.type == 'newline' and len(raw_stack) > 0 and raw_stack[-1].type == 'whitespace':
            # If we find a newline, which is preceeded by whitespace, then bad
            deletions = []
            idx = -1
            while True:
                if raw_stack[idx].type == 'whitespace':
                    deletions.append(raw_stack[idx])
                    idx -= 1
                else:
                    break
            return LintResult(
                anchor=deletions[-1],
                fixes=[LintFix('delete', d) for d in deletions]
            )
        return LintResult()


@std_rule_set.register
class Rule_L002(BaseCrawler):
    """Mixed Tabs and Spaces in single whitespace.

    This rule will fail if a single section of whitespace
    contains both tabs and spaces.

    Args:
        tab_space_size (:obj:`int`): The number of spaces to consider
            equal to one tab. Used in the fixing step of this rule.
            Defaults to 4.

    """

    def __init__(self, tab_space_size=4, **kwargs):
        """Initialise, extracting the tab size from the config.

        We need to know the tab size for reconstruction.
        """
        self.tab_space_size = tab_space_size
        super(Rule_L002, self).__init__(**kwargs)

    def _eval(self, segment, raw_stack, **kwargs):
        """Mixed Tabs and Spaces in single whitespace.

        Only trigger from whitespace segments if they contain
        multiple kinds of whitespace.
        """
        def construct_response():
            """Make this generic so we can call it from a few places."""
            return LintResult(
                anchor=segment,
                fixes=[
                    LintFix(
                        'edit', segment,
                        segment.edit(segment.raw.replace('\t', ' ' * self.tab_space_size)))
                ]
            )

        if segment.type == 'whitespace':
            if ' ' in segment.raw and '\t' in segment.raw:
                if len(raw_stack) == 0 or raw_stack[-1].type == 'newline':
                    # We've got a single whitespace at the beginning of a line.
                    # It's got a mix of spaces and tabs. Replace each tab with
                    # a multiple of spaces
                    return construct_response()
                elif raw_stack[-1].type == 'whitespace':
                    # It's preceeded by more whitespace!
                    # We shouldn't worry about correcting those
                    # segments, because those will be caught themselves, but we
                    # do want to collect them together.
                    buff = list(raw_stack)
                    while True:
                        # pop something off the end
                        seg = buff.pop()
                        if seg.type == 'whitespace':
                            if len(buff) == 0:
                                # Found start of file
                                return construct_response()
                            else:
                                continue
                        elif seg.type == 'newline':
                            # we're at the start of a line
                            return construct_response()
                        else:
                            # We're not at the start of a line
                            break


@std_rule_set.register
class Rule_L003(BaseCrawler):
    """Indentation not consistent with previous lines.

    Args:
        tab_space_size (:obj:`int`): The number of spaces to consider
            equal to one tab. Used in the fixing step of this rule.
            Defaults to 4.
        indent_unit (:obj:`str`): Whether to use tabs or spaces to
            add new indents. Defaults to `space`.

    Note:
        This rule used to be _"Indentation length is not a multiple
        of `tab_space_size`"_, but was changed to be much smarter.

    """

    _works_on_unparsable = False

    def __init__(self, tab_space_size=4, indent_unit='space', **kwargs):
        """Initialise, extracting the tab size from the config."""
        self.tab_space_size = tab_space_size
        self.indent_unit = indent_unit
        super(Rule_L003, self).__init__(**kwargs)

    def _make_indent(self, num=1, tab_space_size=None, indent_unit=None):
        if (indent_unit or self.indent_unit) == 'tab':
            base_unit = '\t'
        elif (indent_unit or self.indent_unit) == 'space':
            base_unit = ' ' * (tab_space_size or self.tab_space_size)
        else:
            raise ValueError("Unexpected value for `indent_unit`: {0!r}".format(
                indent_unit or self.indent_unit))
        return base_unit * num

    def _indent_size(self, segments):
        indent_size = 0
        for elem in segments:
            raw = elem.raw
            # convert to spaces for convenience (and hanging indents)
            raw = raw.replace('\t', ' ' * self.tab_space_size)
            indent_size += len(raw)
        return indent_size

    def _process_raw_stack(self, raw_stack):
        """Take the raw stack, split into lines and evaluate some stats."""
        indent_balance = 0
        line_no = 1
        in_indent = True
        indent_buffer = []
        line_buffer = []
        result_buffer = {}
        indent_size = 0
        line_indent_stack = []
        this_indent_balance = 0
        clean_indent = False
        hanger_pos = None

        for elem in raw_stack:
            line_buffer.append(elem)
            if elem.type == 'newline':
                result_buffer[line_no] = {
                    'line_no': line_no,
                    # Using slicing to copy line_buffer here to be py2 compliant
                    'line_buffer': line_buffer[:],
                    'indent_buffer': indent_buffer,
                    'indent_size': indent_size,
                    # Indent balance is the indent at the start of the first content
                    'indent_balance': this_indent_balance,
                    'hanging_indent': hanger_pos if line_indent_stack else None,
                    # Clean indent is true if the line *ends* win an indent
                    # or has an indent in the initial whitespace.
                    'clean_indent': clean_indent
                }
                line_no += 1
                indent_buffer = []
                line_buffer = []
                indent_size = 0
                in_indent = True
                line_indent_stack = []
                hanger_pos = None
                # Assume an unclean indent, but if the last line
                # ended with an indent then we might be ok.
                clean_indent = False
                # Was there an indent after the last code element of the previous line?
                for search_elem in reversed(result_buffer[line_no - 1]['line_buffer']):
                    if not search_elem.is_code and not search_elem.is_meta:
                        continue
                    elif search_elem.is_meta and search_elem.indent_val > 0:
                        clean_indent = True
                    break
            elif in_indent:
                if elem.type == 'whitespace':
                    indent_buffer.append(elem)
                elif elem.is_meta and elem.indent_val != 0:
                    indent_balance += elem.indent_val
                    if elem.indent_val > 0:
                        # a "clean" indent is one where it contains
                        # an increase in indentation? Can't quite
                        # remember the logic here. Let's go with that.
                        clean_indent = True
                else:
                    in_indent = False
                    this_indent_balance = indent_balance
                    indent_size = self._indent_size(indent_buffer)
            elif elem.is_meta and elem.indent_val != 0:
                indent_balance += elem.indent_val
                if elem.indent_val > 0:
                    # Keep track of the indent at the last ... indent
                    line_indent_stack.append(
                        self._indent_size(line_buffer)
                    )
                    hanger_pos = None
                else:
                    # this is a dedent, we could still have a hanging indent,
                    # but only if there's enough on the stack
                    if line_indent_stack:
                        line_indent_stack.pop()
            elif elem.is_code:
                if hanger_pos is None:
                    hanger_pos = self._indent_size(line_buffer[:-1])

        # If we get to the end, and still have a buffer, add it on
        if line_buffer:
            result_buffer[line_no] = {
                'line_no': line_no,
                'line_buffer': line_buffer,
                'indent_buffer': indent_buffer,
                'indent_size': indent_size,
                'indent_balance': indent_balance,
                'hanging_indent': line_indent_stack.pop() if line_indent_stack else None,
                'clean_indent': clean_indent
            }
        return result_buffer

    def _coerce_indent_to(self, desired_indent, current_indent_buffer, current_anchor):
        """Generate fixes to make an indent a certain size."""
        # If there shouldn't be an indent at all, just delete.
        if len(desired_indent) == 0:
            fixes = [
                LintFix('delete', elem) for elem in current_indent_buffer
            ]
        # If we don't have any indent and we should, then add a single
        elif len(''.join(elem.raw for elem in current_indent_buffer)) == 0:
            fixes = [LintFix(
                'create', current_anchor,
                self.make_whitespace(
                    raw=desired_indent,
                    pos_marker=current_anchor.pos_marker)
            )]
        # Otherwise edit the first element to be the right size and delete the rest
        else:
            # Edit the first element of this line's indent.
            fixes = [LintFix(
                'edit', current_indent_buffer[0],
                self.make_whitespace(
                    raw=desired_indent,
                    pos_marker=current_indent_buffer[0].pos_marker)
            )]
            # Remove the others.
            for seg in current_indent_buffer[1:]:
                fixes.append(LintFix('delete', seg))
        return fixes

    def _eval(self, segment, raw_stack, memory, **kwargs):
        """Indentation not consistent with previous lines.

        To set the default tab size, set the `tab_space_size` value
        in the appropriate configuration.

        We compare each line (first non-whitespace element of the
        line), with the indentation of previous lines. The presence
        (or lack) of indent or dedent meta-characters indicate whether
        the indent is appropriate.

        - Any line is assessed by the indent level at the first non
          whitespace element.
        - Any increase in indentation may be _up to_ the number of
          indent characters.
        - Any line must be in line with the previous line which had
          the same indent balance at it's start.
        - Apart from "whole" indents, a "hanging" indent is possible
          if the line starts in line with either the indent of the
          previous line or if it starts at the same indent as the *last*
          indent meta segment in the previous line.

        """
        # Memory keeps track of what we just saw
        if not memory:
            memory = {
                # in_indent keeps track of whether we're in an indent right now
                'in_indent': True,
                # problem_lines keeps track of lines with problems so that we
                # don't compare to them.
                'problem_lines': [],
                # hanging_lines keeps track of hanging lines so that we don't
                # compare to them when assessing indent.
                'hanging_lines': []
            }

        if segment.type == 'newline':
            memory['in_indent'] = True
            # We're not going to flag on empty lines so we can safely proceed
            return LintResult(memory=memory)
        elif memory['in_indent']:
            if segment.type == 'whitespace':
                # it's whitespace, carry on
                return LintResult(memory=memory)
            elif segment.segments or segment.is_meta:
                # it's not a raw segment. Carry on.
                return LintResult(memory=memory)
            else:
                memory['in_indent'] = False
                # we're found a non-whitespace element. This is our trigger,
                # which we'll handle after this if-statement
        else:
            # Not in indent and not a newline, don't trigger here.
            return LintResult(memory=memory)

        res = self._process_raw_stack(raw_stack + (segment,))
        this_line_no = max(res.keys())
        this_line = res.pop(this_line_no)

        # Is it a hanging indent?
        if len(res) > 0:
            last_line_hanger_indent = res[this_line_no - 1]['hanging_indent']
            # Let's just deal with hanging indents here.
            if (
                # NB: Hangers are only allowed if there was content after the last
                # indent on the previous line. Otherwise it's just an indent.
                this_line['indent_size'] == last_line_hanger_indent
                # Or they're if the indent balance is the same and the indent is the
                # same AND the previous line was a hanger
                or (
                    this_line['indent_size'] == res[this_line_no - 1]['indent_size']
                    and this_line['indent_balance'] == res[this_line_no - 1]['indent_balance']
                    and this_line_no - 1 in memory['hanging_lines']
                )
            ) and (
                # There MUST also be a non-zero indent. Otherwise we're just on the baseline.
                this_line['indent_size'] > 0
            ):
                # This is a HANGER
                memory['hanging_lines'].append(this_line_no)
                return LintResult(memory=memory)
        # Is this an indented first line?
        else:
            if this_line['indent_size'] > 0:
                return LintResult(
                    anchor=segment,
                    memory=memory,
                    description="First line has unexpected indent",
                    fixes=[LintFix('delete', elem) for elem in this_line['indent_buffer']]
                )

        # Assuming it's not a hanger, let's compare it to the other previous
        # lines. We do it in reverse so that closer lines are more relevant.
        for k in sorted(res.keys(), reverse=True):

            # Is this a problem line?
            if k in memory['problem_lines'] + memory['hanging_lines']:
                # Skip it if it is
                continue

            # Is this an empty line?
            if not any(elem.is_code for elem in res[k]['line_buffer']):
                # Skip if it is
                continue

            # Is the indent balance the same?
            indent_diff = this_line['indent_balance'] - res[k]['indent_balance']
            if indent_diff == 0:
                if this_line['indent_size'] != res[k]['indent_size']:
                    # Indents don't match even though balance is the same...
                    memory['problem_lines'].append(this_line_no)

                    # Work out desired indent
                    if res[k]['indent_size'] == 0:
                        desired_indent = ''
                    elif this_line['indent_size'] == 0:
                        desired_indent = self._make_indent()
                    else:
                        # The previous indent.
                        desired_indent = ''.join(elem.raw for elem in res[k]['indent_buffer'])

                    # Make fixes
                    fixes = self._coerce_indent_to(
                        desired_indent=desired_indent,
                        current_indent_buffer=this_line['indent_buffer'],
                        current_anchor=segment)

                    return LintResult(
                        anchor=segment,
                        memory=memory,
                        description="Indentation not consistent with line #{0}".format(k),
                        # See above for logic
                        fixes=fixes
                    )
                else:
                    # Indents match. And this is a line that it's ok to
                    # compare with, we're fine.
                    return LintResult(memory=memory)

            # Are we at a deeper indent?
            elif indent_diff > 0:
                # NB: We shouldn't need to deal with hanging indents
                # here, they should already have been dealt with before.

                # Check to see if we've got a whole number of multiples. If
                # we do then record the number for later, otherwise raise
                # an error. We do the comparison here so we have a reference
                # point to do the repairs. We need a sensible previous line
                # to base the repairs off.
                if this_line['indent_size'] % self.tab_space_size != 0:
                    memory['problem_lines'].append(this_line_no)

                    # If we have a clean indent, we can just add steps in line
                    # with the difference in the indent buffers. simples.
                    # We can also do this if we've skipped a line. I think?
                    if this_line['clean_indent'] or this_line_no - k > 1:
                        desired_indent = (
                            ''.join(elem.raw for elem in res[k]['indent_buffer'])
                            + (self._make_indent() * indent_diff))
                    # If we have the option of a hanging indent then use it.
                    elif res[k]['hanging_indent']:
                        desired_indent = ' ' * res[k]['hanging_indent']
                    else:
                        raise RuntimeError("Unexpected case, please report bug, inluding the query you are linting!")

                    # Make fixes
                    fixes = self._coerce_indent_to(
                        desired_indent=desired_indent,
                        current_indent_buffer=this_line['indent_buffer'],
                        current_anchor=segment)

                    return LintResult(
                        anchor=segment,
                        memory=memory,
                        description=(
                            "Indentation not hanging or "
                            "a multiple of {0} spaces").format(self.tab_space_size),
                        fixes=fixes
                    )
                else:
                    # We'll need this value later.
                    this_indent_num = this_line['indent_size'] // self.tab_space_size

                # We know that the indent balance is higher, what actually is
                # the difference in indent counts? It should be a whole number
                # if we're still here.
                comp_indent_num = res[k]['indent_size'] // self.tab_space_size

                # The indent number should be at least 1, and can be UP TO
                # and including the difference in the indent balance.
                if comp_indent_num == this_indent_num:
                    # We have two lines indented the same, but with a different starting
                    # indent balance. This is either a problem OR a sign that one of the
                    # opening indents wasn't used. We account for the latter and then
                    # have a violation if that wasn't the case.

                    # Does the comparison line have enough unused indent to get us back
                    # to where we need to be? NB: This should only be applied if this is
                    # a CLOSING bracket.

                    # First work out if we have some closing brackets, and if so, how many.
                    b_idx = 0
                    b_num = 0
                    while True:
                        if len(this_line['line_buffer'][b_idx:]) == 0:
                            break

                        elem = this_line['line_buffer'][b_idx]
                        if not elem.is_code:
                            b_idx += 1
                            continue
                        else:
                            if elem.type in ['end_bracket', 'end_square_bracket']:
                                b_idx += 1
                                b_num += 1
                                continue
                            break

                    if b_num >= indent_diff:
                        # It does. This line is fine.
                        return LintResult(memory=memory)

                    # It doesn't. That means we *should* have an indent when compared to
                    # this line and we DON'T.
                    memory['problem_lines'].append(this_line_no)
                    return LintResult(
                        anchor=segment,
                        memory=memory,
                        description="Indent expected and not found compared to line #{0}".format(k),
                        # Add in an extra bit of whitespace for the indent
                        fixes=[LintFix(
                            'create', segment,
                            self.make_whitespace(
                                raw=self._make_indent(),
                                pos_marker=segment.pos_marker)
                        )]
                    )
                elif this_indent_num < comp_indent_num:
                    memory['problem_lines'].append(this_line_no)
                    return LintResult(
                        anchor=segment,
                        memory=memory,
                        description="Line under-indented compared to line #{0}".format(k),
                        fixes=[LintFix(
                            'create', segment,
                            self.make_whitespace(
                                # Make the minimum indent for it to be ok.
                                raw=self._make_indent(num=comp_indent_num - this_indent_num),
                                pos_marker=segment.pos_marker)
                        )]
                    )
                elif this_indent_num > comp_indent_num + indent_diff:
                    # Calculate the lowest ok indent:
                    desired_indent = self._make_indent(num=comp_indent_num - this_indent_num)

                    # Make fixes
                    fixes = self._coerce_indent_to(
                        desired_indent=desired_indent,
                        current_indent_buffer=this_line['indent_buffer'],
                        current_anchor=segment)

                    memory['problem_lines'].append(this_line_no)
                    return LintResult(
                        anchor=segment,
                        memory=memory,
                        description="Line over-indented compared to line #{0}".format(k),
                        fixes=fixes
                    )

                # This was a valid comparison, so if it doesn't flag then
                # we can assume that we're ok.
                return LintResult(memory=memory)

            # NB: At shallower indents, we don't check, we just check the
            # previous lines with the same balance. Deeper indents can check
            # themselves.

        # If we get to here, then we're all good for now.
        return LintResult(memory=memory)


@std_rule_set.register
class Rule_L004(BaseCrawler):
    """Mixed Tab and Space indentation found in file."""

    def _eval(self, segment, raw_stack, memory, **kwargs):
        """Mixed Tab and Space indentation found in file.

        We use the `memory` feature here to keep track of
        what we've seen in the past.

        """
        indents_seen = memory.get('indents_seen', set())
        if segment.type == 'whitespace':
            if len(raw_stack) == 0 or raw_stack[-1].type == 'newline':
                indents_here = set(segment.raw)
                indents_union = indents_here | indents_seen
                memory['indents_seen'] = indents_union
                if len(indents_union) > 1:
                    # We are seeing an indent we haven't seen before and we've seen others before
                    return LintResult(anchor=segment, memory=memory)
                else:
                    return LintResult(memory=memory)
        return LintResult(memory=memory)


@std_rule_set.register
class Rule_L005(BaseCrawler):
    """Commas should not have whitespace directly before them.

    Unless it's an indent.We deal with trailing/leading commas
    in a different rule.
    """

    def _eval(self, segment, raw_stack, **kwargs):
        """Commas should not have whitespace directly before them.

        We need at least one segment behind us for this to work.

        """
        if len(raw_stack) >= 1:
            cm1 = raw_stack[-1]
            if segment.type == 'comma' and cm1.type == 'whitespace' and cm1.pos_marker.line_pos > 1:
                anchor = cm1
                return LintResult(anchor=anchor, fixes=[LintFix('delete', cm1)])
        # Otherwise fine
        return None


@std_rule_set.register
class Rule_L006(BaseCrawler):
    """Operators should be surrounded by a single whitespace."""

    def _eval(self, segment, memory, parent_stack, **kwargs):
        """Operators should be surrounded by a single whitespace.

        We use the memory to keep track of whitespace up to now, and
        whether the last code segment was an operator or not.

        """
        def _handle_previous_segments(segments_since_code, anchor, this_segment, fixes):
            """Handle the list of previous segments and return the new anchor and fixes.

            NB: This function mutates `fixes`.
            """
            if len(segments_since_code) == 0:
                # No whitespace, anchor is the segment AFTER where the whitespace
                # should be.
                anchor = this_segment
                fixes.append(
                    LintFix(
                        'create', this_segment,
                        self.make_whitespace(raw=' ', pos_marker=this_segment.pos_marker))
                )
            elif len(segments_since_code) > 1:
                # TODO: This is a case we should deal with, but there are probably
                # some cases that SHOULDNT apply here (like comments and newlines)
                # so let's deal with them later
                anchor = None
            else:
                # We know it's just one thing.
                gap_seg = segments_since_code[-1]
                if gap_seg.raw != ' ':
                    # It's not just a single space
                    anchor = gap_seg
                    fixes.append(
                        LintFix(
                            'edit', gap_seg,
                            self.make_whitespace(raw=' ', pos_marker=gap_seg.pos_marker))
                    )
                else:
                    # We have just the right amount of whitespace!
                    # Unset our signal.
                    anchor = None
            return anchor, fixes

        # anchor is our signal as to whether there's a problem
        anchor = None
        fixes = []
        description = None

        # The parent stack tells us whether we're in an expression or not.
        if parent_stack and parent_stack[-1].type == 'expression':
            if segment.is_code:
                # This is code, what kind?
                if segment.type in ['binary_operator', 'comparison_operator']:
                    # It's an operator, we can evaluate whitespace before it.
                    anchor, fixes = _handle_previous_segments(
                        memory['since_code'], anchor=segment, this_segment=segment,
                        fixes=fixes)
                    if anchor:
                        description = "Operators should be preceded by a space."
                else:
                    # It's not an operator, we can evaluate what happened after an
                    # operator if that's the last code we saw.
                    if memory['last_code'] and memory['last_code'].type in ['binary_operator', 'comparison_operator']:
                        # Evaluate whitespace AFTER the operator
                        anchor, fixes = _handle_previous_segments(
                            memory['since_code'], anchor=memory['last_code'],
                            this_segment=segment, fixes=fixes)
                        if anchor:
                            description = "Operators should be followed by a space."
                    else:
                        # This isn't an operator, and the thing before it wasn't
                        # either. I don't think that's an issue for now.
                        pass
                # Prepare memory for later
                memory['last_code'] = segment
                memory['since_code'] = []
            else:
                # This isn't a code segment...
                # Prepare memory for later
                memory['since_code'].append(segment)
        else:
            # Reset the memory if we're not in an expression
            memory = {'last_code': None, 'since_code': []}

        # Anchor is our signal as to whether there's a problem
        if anchor:
            return LintResult(anchor=anchor, memory=memory, fixes=fixes, description=description)
        else:
            return LintResult(memory=memory)


@std_rule_set.register
class Rule_L007(BaseCrawler):
    """Operators near newlines should be after, not before the newline."""

    def _eval(self, segment, memory, parent_stack, **kwargs):
        """Operators near newlines should be after, not before the newline.

        We use the memory to keep track of whitespace up to now, and
        whether the last code segment was an operator or not.
        Anchor is our signal as to whether there's a problem.

        We only trigger if we have an operator FOLLOWED BY a newline
        before the next meaningful code segment.

        """
        anchor = None

        # The parent stack tells us whether we're in an expression or not.
        if parent_stack and parent_stack[-1].type == 'expression':
            if segment.is_code:
                # This is code, what kind?
                if segment.type in ['binary_operator', 'comparison_operator']:
                    # We only trigger if the last was an operator, not if this is.
                    pass
                elif memory['last_code'] and memory['last_code'].type in ['binary_operator', 'comparison_operator']:
                    # It's not an operator, but the last code was. Now check to see
                    # there is a newline between us and the last operator.
                    for s in memory['since_code']:
                        if s.name == 'newline':
                            anchor = memory['last_code']
                            # TODO: Work out a nice fix for this.
                # Prepare memory for later
                memory['last_code'] = segment
                memory['since_code'] = []
            else:
                # This isn't a code segment...
                # Prepare memory for later
                memory['since_code'].append(segment)
        else:
            # Reset the memory if we're not in an expression
            memory = {'last_code': None, 'since_code': []}

        # Anchor is our signal as to whether there's a problem
        if anchor:
            return LintResult(anchor=anchor, memory=memory)
        else:
            return LintResult(memory=memory)


@std_rule_set.register
class Rule_L008(BaseCrawler):
    """Commas should be followed by a single whitespace unless followed by a comment."""

    def _eval(self, segment, raw_stack, **kwargs):
        """Commas should be followed by a single whitespace unless followed by a comment.

        This is a slightly odd one, because we'll almost always evaluate from a point a few places
        after the problem site. NB: We need at least two segments behind us for this to work.
        """
        if len(raw_stack) < 2:
            return None

        cm1 = raw_stack[-1]
        cm2 = raw_stack[-2]
        if cm2.name == 'comma':
            # comma followed by something that isn't whitespace?
            if cm1.name not in ['whitespace', 'newline']:
                ins = self.make_whitespace(raw=' ', pos_marker=cm1.pos_marker)
                return LintResult(anchor=cm1, fixes=[LintFix('create', cm1, ins)])
            # comma followed by too much whitespace?
            if (cm1.raw != ' ' and cm1.name != 'newline') and not segment.is_comment:
                repl = cm1.__class__(
                    raw=' ',
                    pos_marker=cm1.pos_marker
                )
                return LintResult(anchor=cm1, fixes=[LintFix('edit', cm1, repl)])
        # Otherwise we're fine
        return None


@std_rule_set.register
class Rule_L009(BaseCrawler):
    """Files must end with a trailing newline."""

    def _eval(self, segment, siblings_post, parent_stack, **kwargs):
        """Files must end with a trailing newline.

        We only care about the segment and the siblings which come after it
        for this rule, we discard the others into the kwargs argument.

        """
        if len(self.filter_meta(siblings_post)) > 0:
            # This can only fail on the last segment
            return None
        elif len(segment.segments) > 0:
            # This can only fail on the last base segment
            return None
        elif segment.name == 'newline':
            # If this is the last segment, and it's a newline then we're good
            return None
        elif segment.is_meta:
            # We can't fail on a meta segment
            return None
        else:
            # so this looks like the end of the file, but we
            # need to check that each parent segment is also the last
            file_len = len(parent_stack[0].raw)
            pos = segment.pos_marker.char_pos
            # Does the length of the file, equal the length of the segment plus it's position
            if file_len != pos + len(segment.raw):
                return None

        ins = self.make_newline(pos_marker=segment.pos_marker.advance_by(segment.raw))
        # We're going to make an edit because otherwise we would never get a match!
        return LintResult(anchor=segment, fixes=[LintFix('edit', segment, [segment, ins])])


@std_rule_set.register
class Rule_L010(BaseCrawler):
    """Inconsistent capitalisation of keywords.

    Args:
        capitalisation_policy (:obj:`str`): The capitalisation policy to
            enforce. One of `consistent`, `upper`, `lower`, `capitalise`.

    """

    # Binary operators behave like keywords too.
    _target_elems = (('type', 'keyword'), ('type', 'binary_operator'))

    def __init__(self, capitalisation_policy='consistent', **kwargs):
        """Initialise, extracting the capitalisation mode from the config."""
        capitalisation_options = ('consistent', 'upper', 'lower', 'capitalise')
        if capitalisation_policy not in capitalisation_options:
            raise ValueError(
                ("Unexpected capitalisation_policy for rule {1}: {0!r}\nShould "
                 "be one of: {2!r}").format(capitalisation_policy, self.__class__.__name__,
                                            capitalisation_options))
        self.capitalisation_policy = capitalisation_policy
        super(Rule_L010, self).__init__(**kwargs)

    def _eval(self, segment, memory, **kwargs):
        """Inconsistent capitalisation of keywords.

        We use the `memory` feature here to keep track of
        what we've seen in the past.

        """
        cases_seen = memory.get('cases_seen', set())

        if (
            ('type', segment.type) in self._target_elems
            or ('name', segment.name) in self._target_elems
        ):
            raw = segment.raw
            uc = raw.upper()
            lc = raw.lower()
            cap = raw.capitalize()
            seen_case = None
            if uc == lc:
                # Caseless
                pass
            elif raw == uc:
                seen_case = "upper"
            elif raw == lc:
                seen_case = "lower"
            elif raw == cap:
                # NB: American spelling :(
                seen_case = "capitalize"
            else:
                seen_case = "inconsistent"

            # NOTE: We'll only add to cases_seen if we DONT
            # also raise an error, so that we can focus in.

            def make_replacement(seg, policy):
                """Make a replacement segment, based on seen capitalisation."""
                if policy == "lower":
                    new_raw = seg.raw.lower()
                elif policy == "upper":
                    new_raw = seg.raw.upper()
                elif policy == "capitalize":
                    new_raw = seg.raw.capitalize()
                elif policy == "consistent":
                    # The only case we DONT allow here is "inconsistent",
                    # because it doesn't actually help us.
                    filtered_cases_seen = [c for c in cases_seen if c != "inconsistent"]
                    if filtered_cases_seen:
                        # Get an element from what we've already seen.
                        return make_replacement(
                            seg,
                            list(filtered_cases_seen)[0]
                        )
                    else:
                        # If we haven't seen anything yet, then let's default
                        # to upper
                        return make_replacement(seg, "upper")
                else:
                    raise ValueError("Unexpected capitalisation policy: {0!r}".format(policy))
                # Make a new class and return it.
                return seg.__class__(
                    raw=new_raw, pos_marker=seg.pos_marker
                )

            if not seen_case:
                # Skip this if we haven't seen anything good.
                # No need to update memory
                return LintResult(memory=memory)
            elif (
                # Are we required to be consistent? (and this is inconsistent?)
                (
                    self.capitalisation_policy == "consistent" and (
                        # Either because we've seen multiple
                        (cases_seen and seen_case not in cases_seen)
                        # Or just because this one is inconsistent internally
                        or seen_case == "inconsistent")
                )
                # Are we just required to be specfic?
                # Policy is either upper, lower or capitalize
                or (self.capitalisation_policy != "consistent" and seen_case != self.capitalisation_policy)
            ):
                return LintResult(
                    anchor=segment,
                    fixes=[
                        LintFix('edit', segment, make_replacement(
                            segment, self.capitalisation_policy))
                    ],
                    memory=memory)
            else:
                # Update memory and carry on
                cases_seen.add(seen_case)
                memory['cases_seen'] = cases_seen
                return LintResult(memory=memory)

        # If it's not a keyword just carry on
        return LintResult(memory=memory)


@std_rule_set.register
class Rule_L011(BaseCrawler):
    """Implicit aliasing of table not allowed. Use explicit `AS` clause."""

    _target_elems = ('table_expression',)

    def _eval(self, segment, parent_stack, raw_stack, **kwargs):
        """Implicit aliasing of table/column not allowed. Use explicit `AS` clause.

        We look for the alias segment, and then evaluate it's parent and whether
        it contains an AS keyword. This is the _eval function for both L011 and L012.

        The use of `raw_stack` is just for working out how much whitespace to add.

        """
        if segment.type == 'alias_expression':
            if parent_stack[-1].type in self._target_elems:
                if not any(e.name.lower() == 'as' for e in segment.segments):
                    insert_buff = []
                    insert_str = ''
                    init_pos = segment.segments[0].pos_marker

                    # Add intial whitespace if we need to...
                    if raw_stack[-1].name not in ['whitespace', 'newline']:
                        insert_buff.append(self.make_whitespace(raw=' ', pos_marker=init_pos))
                        insert_str += ' '

                    # Add an AS (Uppercase for now, but could be corrected later)
                    insert_buff.append(self.make_keyword(raw='AS', pos_marker=init_pos.advance_by(insert_str)))
                    insert_str += 'AS'

                    # Add a trailing whitespace if we need to
                    if segment.segments[0].name not in ['whitespace', 'newline']:
                        insert_buff.append(self.make_whitespace(raw=' ', pos_marker=init_pos.advance_by(insert_str)))
                        insert_str += ' '

                    return LintResult(
                        anchor=segment,
                        fixes=[
                            LintFix(
                                'create', segment.segments[0],
                                insert_buff
                            )
                        ]
                    )
        return None


@std_rule_set.register
class Rule_L012(Rule_L011):
    """Implicit aliasing of column not allowed. Use explicit `AS` clause.

    NB: This rule inherits it's functionality from obj:`Rule_L011` but is
    seperate so that they can be enabled and disabled seperately.

    """

    _target_elems = ('select_target_element',)


@std_rule_set.register
class Rule_L013(BaseCrawler):
    """Column expression without alias. Use explicit `AS` clause.

    Args:
        allow_scalar (:obj:`bool`): If `True` then this rule will
            not fail if there is only one element in the select
            clause e.g. `SELECT 1 + 2 FROM blah`. It will still
            fail if there are multiple columns. (Default `True`)

    """

    def __init__(self, allow_scalar=True, **kwargs):
        """Initialise, extracting the allow_scalar mode from the config."""
        self.allow_scalar = allow_scalar
        super(Rule_L013, self).__init__(**kwargs)

    def _eval(self, segment, parent_stack, **kwargs):
        """Column expression without alias. Use explicit `AS` clause.

        We look for the select_target_element segment, and then evaluate
        whether it has an alias segment or not and whether the expression
        is complicated enough. `parent_stack` is to assess how many other
        elements there are.

        """
        if segment.type == 'select_target_element':
            if not any(e.type == 'alias_expression' for e in segment.segments):
                types = {e.type for e in segment.segments}
                unallowed_types = types - {'whitespace', 'newline', 'object_reference'}
                if len(unallowed_types) > 0:
                    # No fixes, because we don't know what the alias should be,
                    # the user should document it themselves.
                    if self.allow_scalar:
                        # Check *how many* elements there are in the select
                        # statement. If this is the only one, then we won't
                        # report an error.
                        num_elements = sum(e.type == 'select_target_element' for e in parent_stack[-1].segments)
                        if num_elements > 1:
                            return LintResult(anchor=segment)
                        else:
                            return None
                    else:
                        # Just erro if we don't care.
                        return LintResult(anchor=segment)
        return None


@std_rule_set.register
class Rule_L014(Rule_L010):
    """Inconsistent capitalisation of unquoted identifiers.

    The functionality for this rule is inherited from :obj:`Rule_L010`.

    Args:
        capitalisation_policy (:obj:`str`): The capitalisation policy to
            enforce. One of 'consistent', 'upper', 'lower', 'capitalise'.

    """

    _target_elems = (('name', 'naked_identifier'),)


@std_rule_set.register
class Rule_L015(BaseCrawler):
    """DISTINCT used with parentheses."""

    def _eval(self, segment, raw_stack, **kwargs):
        """Uneccessary trailing whitespace.

        Look for DISTINCT keyword immediately followed by open parenthesis.
        """
        # We only trigger on start_bracket (open parenthesis)
        if segment.name == 'start_bracket':
            filt_raw_stack = self.filter_meta(raw_stack)
            if len(filt_raw_stack) > 0 and filt_raw_stack[-1].name == 'DISTINCT':
                # If we find DISTINCT followed by open_bracket, then bad.
                return LintResult(anchor=segment)
        return LintResult()


@std_rule_set.register
class Rule_L016(Rule_L003):
    """Line is too long.

    Args:
        max_line_length (:obj:`int`): The maximum length of a line
            to allow without raising a violation.
        tab_space_size (:obj:`int`): The number of spaces to consider
            equal to one tab. Used in the fixing step of this rule.
            Defaults to 4.
        indent_unit (:obj:`str`): Whether to use tabs or spaces to
            add new indents. Defaults to `space`.

    """

    def __init__(self, max_line_length=80, tab_space_size=4, indent_unit='space', **kwargs):
        """Initialise, getting the max line length."""
        self.max_line_length = max_line_length
        # Call out tab_space_size and indent_unit to make it clear they're still options.
        super(Rule_L016, self).__init__(
            tab_space_size=tab_space_size, indent_unit=indent_unit,
            **kwargs)

    def _eval_line_for_breaks(self, segments):
        """Evaluate the line for break points.

        We split the line into a few particular sections:
        - The indent (all the whitespace up to this point)
        - Content (which doesn't have whitespace at the start or end)
        - Breakpoint (which contains Indent/Dedent and potential
          whitespace). NB: If multiple indent/dedent sections share
          a breakpoint, then they will occupy the SAME one, so that
          dealing with whitespace post-split is easier.
        - Pausepoint (which is a comma, potentially surrounded by
          whitespace). This is for potential list splitting.

        Once split, we'll use a seperate method to work out what
        combinations make most sense for reflow.
        """
        chunk_buff = []
        indent_section = None

        class Section:
            def __init__(self, segments, role, indent_balance, indent_impulse=0):
                self.segments = segments
                self.role = role
                self.indent_balance = indent_balance
                self.indent_impulse = indent_impulse

            def __repr__(self):
                return "<Section @ {pos}: {role} [{indent_balance}:{indent_impulse}]. {segments!r}>".format(
                    role=self.role, indent_balance=self.indent_balance,
                    indent_impulse=self.indent_impulse,
                    segments=''.join(elem.raw for elem in self.segments),
                    pos=self.segments[0].get_start_pos_marker())

            @property
            def raw(self):
                return ''.join(seg.raw for seg in self.segments)

            def first(self):
                # Return the first non meta segment
                return next(seg for seg in self.segments if not seg.is_meta)

            def others(self):
                gen = (seg for seg in self.segments if not seg.is_meta)
                next(gen)
                return tuple(gen)

            @staticmethod
            def find_segment_at(segments, pos):
                highest_pos = None
                for seg in segments:
                    if highest_pos is None or seg.pos_marker > highest_pos:
                        highest_pos = seg.pos_marker
                    if not seg.is_meta and seg.pos_marker == pos:
                        return seg
                # are we at the end of the file?
                if pos > highest_pos:
                    return None
                raise ValueError("Segment not found at position {0}".format(pos))

            def generate_fixes_to_coerce(self, segments, indent_section, crawler, indent):
                """Generate a list of fixes to create a break at this point.

                The `segments` argument is necessary to extract anchors
                from the existing segments.
                """
                fixes = []

                # Generate some sample indents:
                unit_indent = crawler._make_indent()
                indent_p1 = indent_section.raw + unit_indent
                if unit_indent in indent_section.raw:
                    indent_m1 = indent_section.raw.replace(unit_indent, '', 1)
                else:
                    indent_m1 = indent_section.raw

                if indent > 0:
                    new_indent = indent_p1
                elif indent < 0:
                    new_indent = indent_m1
                else:
                    new_indent = indent_section.raw

                create_anchor = self.find_segment_at(
                    segments, self.segments[-1].get_end_pos_marker())
                if create_anchor is None:
                    # If we're at the end of the file, there's no point
                    # creating anything.
                    return []

                if self.role == 'pausepoint':
                    # Assume that this means there isn't a breakpoint
                    # and that we'll break with the same indent as the
                    # existing line.

                    # NOTE: Deal with commas and binary operators differently here.
                    # Maybe only deal with commas to start with?
                    if any(seg.type == 'binary_operator' for seg in self.segments):
                        raise NotImplementedError("Don't know how to deal with binary operators here yet!!")

                    # Remove any existing whitespace
                    for elem in self.segments:
                        if not elem.is_meta and elem.type == 'whitespace':
                            fixes.append(
                                LintFix(
                                    'delete', elem
                                )
                            )

                    # Create a newline and a similar indent
                    fixes.append(
                        LintFix(
                            'create', create_anchor,
                            [
                                crawler.make_newline(create_anchor.pos_marker),
                                crawler.make_whitespace(new_indent, create_anchor.pos_marker)
                            ]
                        )
                    )
                    return fixes

                if self.role == 'breakpoint':
                    # Can we determine the required indent just from
                    # the info in this segment only?

                    # Remove anything which is already here
                    for elem in self.segments:
                        if not elem.is_meta:
                            fixes.append(
                                LintFix(
                                    'delete', elem
                                )
                            )
                    # Create a newline, create an indent of the relevant size
                    fixes.append(
                        LintFix(
                            'create', create_anchor,
                            [
                                crawler.make_newline(create_anchor.pos_marker),
                                crawler.make_whitespace(new_indent, create_anchor.pos_marker)
                            ]
                        )
                    )
                    return fixes
                raise ValueError("Unexpected break generated at {0}".format(self))

        segment_buff = ()
        whitespace_buff = ()
        indent_impulse = 0
        indent_balance = 0
        is_pause = False

        for seg in segments:
            if indent_section is None:
                if seg.type == 'whitespace' or seg.is_meta:
                    whitespace_buff += (seg,)
                else:
                    indent_section = Section(
                        segments=whitespace_buff,
                        role='indent',
                        indent_balance=indent_balance
                    )
                    whitespace_buff = ()
                    segment_buff = (seg,)
            else:
                if seg.type == 'whitespace' or seg.is_meta:
                    whitespace_buff += (seg,)
                    if seg.is_meta:
                        indent_impulse += seg.indent_val
                else:
                    # We got something other than whitespace or a meta.
                    # Have we passed an indent?
                    if indent_impulse != 0:
                        # Yes. Bank the section, perhaps also with a content
                        # section.
                        if segment_buff:
                            chunk_buff.append(
                                Section(
                                    segments=segment_buff,
                                    role='content',
                                    indent_balance=indent_balance
                                )
                            )
                            segment_buff = ()
                        # Deal with the whitespace
                        chunk_buff.append(
                            Section(
                                segments=whitespace_buff,
                                role='breakpoint',
                                indent_balance=indent_balance,
                                indent_impulse=indent_impulse
                            )
                        )
                        whitespace_buff = ()
                        indent_balance += indent_impulse
                        indent_impulse = 0

                    # Did we think we were in a pause?
                    # TODO: Renable binary operator breaks some time in future.
                    if is_pause:
                        if seg.name == 'comma':  # or seg.type == 'binary_operator'
                            # Having a double comma/operator should be impossible
                            # but let's deal with that case regardless.
                            segment_buff += whitespace_buff + (seg,)
                            whitespace_buff = ()
                        else:
                            # We need to end the comma/operator
                            # (taking any whitespace with it).
                            chunk_buff.append(
                                Section(
                                    segments=segment_buff + whitespace_buff,
                                    role='pausepoint',
                                    indent_balance=indent_balance
                                )
                            )
                            # Start the segment buffer off with this section.
                            whitespace_buff = ()
                            segment_buff = (seg,)
                            is_pause = False
                    else:
                        # We're not in a pause (or not in a pause yet)
                        if seg.name == 'comma':  # or seg.type == 'binary_operator'
                            if segment_buff:
                                # End the previous section, start a comma/operator.
                                # Any whitespace is added to the segment
                                # buff to go with the comma.
                                chunk_buff.append(
                                    Section(
                                        segments=segment_buff,
                                        role='content',
                                        indent_balance=indent_balance
                                    )
                                )
                                segment_buff = ()

                            # Having a double comma should be impossible
                            # but let's deal with that case regardless.
                            segment_buff += whitespace_buff + (seg,)
                            whitespace_buff = ()
                            is_pause = True
                        else:
                            # Not in a pause, it's not a comma, were in
                            # some content.
                            segment_buff += whitespace_buff + (seg,)
                            whitespace_buff = ()

        # We're at the end, do we have anything left?
        if is_pause:
            role = 'pausepoint'
        elif segment_buff:
            role = 'content'
        elif indent_impulse:
            role = 'breakpoint'
        else:
            raise ValueError("Is this possible?")

        chunk_buff.append(
            Section(
                segments=segment_buff + whitespace_buff,
                role=role,
                indent_balance=indent_balance
            )
        )

        self.logger.info("Sections:")
        for sec in chunk_buff:
            self.logger.info(sec)

        # How do we prioritise where to work?
        # First, do we ever go through a negative breakpoint?
        lowest_bal = min(sec.indent_balance for sec in chunk_buff)
        split_at = []  # split_at is probably going to be a list.
        fixes = []
        if lowest_bal < 0:
            for sec in chunk_buff:
                if sec.indent_balance == 0 and sec.indent_impulse < 0:
                    split_at = [(sec, -1)]
                    break
        # Assuming we never go negative, we'll either use a pause
        # point in the base indent balance, or we'll split out
        # a section or two using the lowest breakpoints.
        else:
            # Look for low level pauses. Additionally, ignore
            # them if they're a comma at the end of the line,
            # they're useless for splitting
            pauses = [
                sec for sec in chunk_buff
                if sec.role == 'pausepoint'
                and sec.indent_balance == 0
                # Not the last chunk
                and sec is not chunk_buff[-1]
            ]
            if any(pauses):
                split_at = [(pause, 0) for pause in pauses]
            else:
                # No pauses and no negatives. We should extract
                # a subsection using the breakpoints.

                # We'll definitely have an up. It's possible that the *down*
                # might not be on this line, so we have to allow for that case.
                upbreaks = [
                    sec for sec in chunk_buff if sec.role == 'breakpoint'
                    and sec.indent_balance == 0 and sec.indent_impulse > 0
                ]
                if not upbreaks:
                    # No upbreaks?!
                    # abort
                    return []
                # First up break
                split_at = [(upbreaks[0], 1)]
                downbreaks = [
                    sec for sec in chunk_buff if sec.role == 'breakpoint'
                    and sec.indent_balance + sec.indent_impulse == 0 and sec.indent_impulse < 0
                ]
                # First down break where we reach the base
                if downbreaks:
                    split_at.append((downbreaks[0], 0))
                # If no downbreaks then the corresponding downbreak isn't on this line.

        self.logger.info("Split at: %s", split_at)

        fixes = []
        for split, indent in split_at:
            fixes += split.generate_fixes_to_coerce(segments, indent_section, self, indent)

        self.logger.info("Fixes: %s", fixes)

        return fixes

    @staticmethod
    def _gen_line_so_far(raw_stack, initial_buff=None):
        """Work out from the raw stack what the elements on this line are.

        Returns:
            :obj:`list` of segments

        """
        working_buff = initial_buff or []
        idx = -1
        while True:
            if len(raw_stack) >= abs(idx):
                s = raw_stack[idx]
                if s.name == 'newline':
                    break
                else:
                    working_buff.insert(0, s)
                    idx -= 1
            else:
                break
        return working_buff

    def _eval(self, segment, raw_stack, **kwargs):
        """Line is too long.

        This only triggers on newline segments, evaluating the whole line.
        The detection is simple, the fixing is much trickier.

        """
        if segment.name == 'newline':
            # iterate to buffer the whole line up to this point
            this_line = self._gen_line_so_far(raw_stack, [])
        else:
            # Otherwise we're all good
            return None

        # Now we can work out the line length and deal with the content
        line_len = sum(len(s.raw) for s in this_line)
        if line_len > self.max_line_length:
            # Problem, we'll be reporting a violation. The
            # question is, can we fix it?

            # We'll need the indent, so let's get it for fixing.
            line_indent = []
            idx = 0
            for s in this_line:
                if s.name == 'whitespace':
                    line_indent.append(s)
                else:
                    break

            # Does the line end in an inline comment that we can move back?
            if this_line[-1].name == 'inline_comment':
                # Is this line JUST COMMENT (with optional predeeding whitespace) if
                # so, user will have to fix themselves.
                if len(this_line) == 1 or all(elem.name == 'whitespace' or elem.is_meta for elem in this_line[:-1]):
                    self.logger.info("Unfixable inline comment, alone on line: %s", this_line[-1])
                    return LintResult(anchor=segment)

                self.logger.info("Attempting move of inline comment at end of line: %s", this_line[-1])
                # Set up to delete the original comment and the preceeding whitespace
                delete_buffer = [LintFix('delete', this_line[-1])]
                idx = -2
                while True:
                    if len(this_line) >= abs(idx) and this_line[idx].name == 'whitespace':
                        delete_buffer.append(LintFix('delete', this_line[idx]))
                        idx -= 1
                    else:
                        break
                # Create a newline before this one with the existing comment, an
                # identical indent AND a terminating newline, copied from the current
                # target segment.
                create_buffer = [
                    LintFix(
                        'create', this_line[0],
                        line_indent + [this_line[-1], segment]
                    )
                ]
                return LintResult(anchor=segment, fixes=delete_buffer + create_buffer)

            fixes = self._eval_line_for_breaks(this_line)
            if fixes:
                return LintResult(anchor=segment, fixes=fixes)
            return LintResult(anchor=segment)


@std_rule_set.register
class Rule_L017(BaseCrawler):
    """Function name not immediately followed by bracket."""

    def _eval(self, segment, **kwargs):
        """Function name not immediately followed by bracket.

        Look for Function Segment with anything other than the
        function name before brackets
        """
        # We only trigger on start_bracket (open parenthesis)
        if segment.type == 'function':
            # Look for the function name
            for fname_idx, seg in enumerate(segment.segments):
                if seg.type == 'function_name':
                    break
            else:
                # This shouldn't happen, but let's not worry
                # about it if it does.
                return LintResult()

            # Look for the start bracket
            for bracket_idx, seg in enumerate(segment.segments):
                if seg.name == 'start_bracket':
                    break
            else:
                # This shouldn't happen, but let's not worry
                # about it if it does.
                return LintResult()

            if bracket_idx < fname_idx:
                # This is a result which shouldn't happen. Ignore it.
                return LintResult()

            if bracket_idx != fname_idx + 1:
                return LintResult(
                    anchor=segment.segments[fname_idx + 1],
                    fixes=[
                        LintFix('delete', segment.segments[idx])
                        for idx in range(fname_idx + 1, bracket_idx)
                    ])
        return LintResult()


@std_rule_set.register
class Rule_L018(BaseCrawler):
    """WITH clause closing bracket should be aligned with WITH keyword."""

    _works_on_unparsable = False

    def __init__(self, tab_space_size=4, **kwargs):
        """Initialise, extracting the tab size from the config.

        We need to know the tab size for reconstruction.
        """
        self.tab_space_size = tab_space_size
        super(Rule_L018, self).__init__(**kwargs)

    def _eval(self, segment, raw_stack, **kwargs):
        """WITH clause closing bracket should be aligned with WITH keyword.

        Look for a with clause and evaluate the position of closing brackets.
        """
        # We only trigger on start_bracket (open parenthesis)
        if segment.type == 'with_compound_statement':
            raw_stack_buff = list(raw_stack)
            # Look for the with keyword
            for seg in segment.segments:
                if seg.name.lower() == 'with':
                    seg_line_no = seg.pos_marker.line_no
                    break
                else:
                    raw_stack_buff.append(seg)
            else:
                # This *could* happen if the with statement is unparsable,
                # in which case then the user will have to fix that first.
                if any(s.type == 'unparsable' for s in segment.segments):
                    return LintResult()
                # If it's parsable but we still didn't find a with, then
                # we should raise that.
                raise RuntimeError("Didn't find WITH keyword!")

            def indent_size_up_to(segs):
                seg_buff = []
                # Get any segments running up to the WITH
                for elem in reversed(segs):
                    if elem.type == 'newline':
                        break
                    elif elem.is_meta:
                        continue
                    else:
                        seg_buff.append(elem)
                # reverse the indent if we have one
                if seg_buff:
                    seg_buff = list(reversed(seg_buff))
                indent_str = ''.join(
                    seg.raw for seg in seg_buff
                ).replace('\t', ' ' * self.tab_space_size)
                indent_size = len(indent_str)
                return indent_size, indent_str

            balance = 0
            with_indent, with_indent_str = indent_size_up_to(raw_stack_buff)
            for seg in segment.segments:
                if seg.name == 'start_bracket':
                    balance += 1
                elif seg.name == 'end_bracket':
                    balance -= 1
                    if balance == 0:
                        closing_bracket_indent, _ = indent_size_up_to(raw_stack_buff)
                        indent_diff = closing_bracket_indent - with_indent
                        # Is indent of closing bracket not the same as
                        # indent of WITH keyword.
                        if seg.pos_marker.line_no == seg_line_no:
                            # Skip if it's the one-line version. That's ok
                            pass
                        elif indent_diff < 0:
                            return LintResult(
                                anchor=seg, fixes=[
                                    LintFix(
                                        'create', seg,
                                        self.make_whitespace(' ' * (-indent_diff), seg.pos_marker)
                                    )
                                ]
                            )
                        elif indent_diff > 0:
                            # Is it all whitespace before the bracket on this line?
                            prev_segs_on_line = [
                                elem for elem in segment.segments
                                if elem.pos_marker.line_no == seg.pos_marker.line_no
                                and elem.pos_marker.line_pos < seg.pos_marker.line_pos
                            ]
                            if all(elem.type == 'whitespace' for elem in prev_segs_on_line):
                                # We can move it back, it's all whitespace
                                fixes = (
                                    [LintFix('create', seg, [self.make_whitespace(
                                        with_indent_str, seg.pos_marker.advance_by('\n'))])]
                                    + [LintFix('delete', elem) for elem in prev_segs_on_line]
                                )
                            else:
                                # We have to move it to a newline
                                fixes = [
                                    LintFix(
                                        'create', seg,
                                        [
                                            self.make_newline(pos_marker=seg.pos_marker),
                                            self.make_whitespace(
                                                with_indent_str, seg.pos_marker.advance_by('\n')
                                            )
                                        ]
                                    )
                                ]
                            return LintResult(anchor=seg, fixes=fixes)
                else:
                    raw_stack_buff.append(seg)
        return LintResult()


@std_rule_set.register
class Rule_L019(BaseCrawler):
    """Leading/Trailing comma enforcement.

    Args:
        comma_style (:obj:`str`): The comma style to to
            enforce. One of `trailing`, `leading` (default
            is `trailing`).

    """

    def __init__(self, comma_style='trailing', **kwargs):
        """Initialise, extracting the comma_style from the config."""
        if comma_style not in ['trailing', 'leading']:
            raise ValueError("Unexpected `comma_style`: {0!r}".format(comma_style))
        self.comma_style = comma_style
        super(Rule_L019, self).__init__(**kwargs)

    @staticmethod
    def _last_code_seg(raw_stack, idx=-1):
        while True:
            if -idx > len(raw_stack):
                return None
            if raw_stack[idx].is_code or raw_stack[idx].type == 'newline':
                return raw_stack[idx]
            idx -= 1

    def _eval(self, segment, raw_stack, **kwargs):
        """Enforce comma placement.

        If want leading commas, we're looking for trailing commas, so
        we look for newline segments. If we want trailing commas then
        we're looking for leading commas, so we look for the comma itself.
        """
        if len(raw_stack) >= 1:
            if self.comma_style == 'leading':
                if segment.type == 'newline':
                    # work back and find the last code segment, was it a comma?
                    last_seg = self._last_code_seg(raw_stack)
                    if last_seg.type == 'comma':
                        return LintResult(
                            anchor=last_seg,
                            description="Found trailing comma. Expected only leading."
                        )
            elif self.comma_style == 'trailing':
                if segment.type == 'comma':
                    # work back and find the last interesting thing, is the comma the first element?
                    last_seg = self._last_code_seg(raw_stack)
                    if last_seg.type == 'newline':
                        return LintResult(
                            anchor=segment,
                            description="Found leading comma. Expected only trailing."
                        )
        # Otherwise fine
        return None


@std_rule_set.register
class Rule_L020(BaseCrawler):
    """References should be qualified if ambiguous.

    Args:
        single_table_references (:obj:`str`): The expectation for references
            in single-table select. One of `qualified`, `unqualified`,
            `consistent` (default is `consistent`).

    """

    def __init__(self, single_table_references='consistent', **kwargs):
        """Initialise, extracting `single_table_references` from the config."""
        if single_table_references not in ['qualified', 'unqualified', 'consistent']:
            raise ValueError("Unexpected `single_table_references`: {0!r}".format(
                single_table_references))
        self.single_table_references = single_table_references
        super(Rule_L020, self).__init__(**kwargs)

    def _eval(self, segment, **kwargs):
        """References should be qualified if ambiguous.

        This rule covers a lot of potential cases of odd usages of
        references, see the code for each of the potential cases.
        """
        if segment.type == 'select_statement':
            # A buffer to keep any violations.
            violation_buff = []

            # Is this a table with multiple potential joins
            fc = segment.get_child('from_clause')
            if not fc:
                # If there's no from clause then just abort.
                return None

            aliases = fc.get_eventual_aliases()
            # Are any of the aliases the same?
            for a1, a2 in itertools.combinations(aliases, 2):
                # Compare the strings
                if a1[0] == a2[0] and a1[0]:
                    # If there are any, then the rest of the code
                    # won't make sense so just return here.
                    return LintResult(
                        # Reference the element, not the string.
                        anchor=a2[1],
                        description=("Duplicate table alias {0!r}. Table "
                                     "aliases should be unique.").format(a2.raw)
                    )
            # Do we have more than one? If so, all references should be qualified.
            enforce_qualified = len(aliases) > 1

            # Iterate through all the references, both in the select clause, but also
            # potential others.
            sc = segment.get_child('select_clause')
            reference_buffer = list(sc.recursive_crawl('object_reference'))
            for potential_clause in ('where_clause', 'groupby_clause', 'having_clause', 'orderby_clause'):
                clause = segment.get_child(potential_clause)
                if clause:
                    reference_buffer += list(clause.recursive_crawl('object_reference'))

            # Check all the references that we have.
            seen_ref_types = set()
            for r in reference_buffer:
                this_ref_type = 'qualified' if r.is_qualified() else 'unqualified'
                if enforce_qualified and this_ref_type == 'unqualified':
                    violation_buff.append(
                        LintResult(
                            anchor=r,
                            description="Unqualified reference {0!r} found in select with more than one referenced table/view.".format(r.raw)
                        )
                    )
                elif self.single_table_references == 'consistent':
                    if seen_ref_types and this_ref_type not in seen_ref_types:
                        violation_buff.append(
                            LintResult(
                                anchor=r,
                                description="{0} reference {1!r} found in single table select which is inconsistent with previous references.".format(
                                    this_ref_type.capitalize(),
                                    r.raw
                                )
                            )
                        )
                elif self.single_table_references != this_ref_type:
                    violation_buff.append(
                        LintResult(
                            anchor=r,
                            description="{0} reference {1!r} found in single table select.".format(
                                this_ref_type.capitalize(),
                                r.raw
                            )
                        )
                    )

                seen_ref_types.add(this_ref_type)

                ref_elems = list(r.iter_raw_references())
                if len(ref_elems) >= 2:
                    tbl_ref = ref_elems[-2]
                    # Check whether the string in the list of strings
                    if tbl_ref[0] not in [a[0] for a in aliases]:
                        violation_buff.append(
                            LintResult(
                                # Return the segment rather than the string
                                anchor=tbl_ref[1],
                                description="Reference {0!r} refers to table/view {1!r} not found in the FROM clause.".format(r.raw, tbl_ref[0])
                            )
                        )

            if 'qualified' not in seen_ref_types:
                for ref_str, seg, aliased in aliases:
                    if aliased:
                        violation_buff.append(
                            LintResult(
                                anchor=seg,
                                description="Alias {0!r} is never used in SELECT statement.".format(ref_str)
                            )
                        )

            if violation_buff:
                return violation_buff
        return None


@std_rule_set.register
class Rule_L021(BaseCrawler):
    """Ambiguous use of DISTINCT in select statement with GROUP BY."""

    def _eval(self, segment, **kwargs):
        """Ambiguous use of DISTINCT in select statement with GROUP BY."""
        if segment.type == 'select_statement':
            # Do we have a group by clause
            group_clause = segment.get_child('groupby_clause')
            if not group_clause:
                return None

            # Do we have the "DISTINCT" keyword in the select clause
            select_clause = segment.get_child('select_clause')
            select_keywords = select_clause.get_children('keyword')
            for kw in select_keywords:
                if kw.name == 'DISTINCT':
                    return LintResult(anchor=kw)
        return None


@std_rule_set.register
class Rule_L022(BaseCrawler):
    """Blank line expected but not found after CTE definition."""

    def _eval(self, segment, **kwargs):
        """Blank line expected but not found after CTE definition."""
        error_buffer = []
        if segment.type == 'with_compound_statement':
            expecting_blank_line = False
            blank_line_found = False
            blank_line_started = False
            fix_point = None
            for seg in segment.segments:
                if seg.type in ('end_bracket', 'comma'):
                    expecting_blank_line = True
                    blank_line_found = False
                    blank_line_started = False
                elif seg.is_code:
                    if expecting_blank_line:
                        if not blank_line_found:
                            fix_point = fix_point or seg
                            fixes = [LintFix(
                                'create', fix_point,
                                [self.make_newline(pos_marker=fix_point.pos_marker)]
                                # Two newlines if there isn't one at all, otherwise one.
                                * (1 if blank_line_started else 2)
                            )]
                            error_buffer.append(
                                LintResult(anchor=seg, fixes=fixes)
                            )
                        expecting_blank_line = False
                        blank_line_found = False
                        blank_line_started = False
                        fix_point = None
                elif seg.type == 'newline':
                    if not blank_line_found:
                        if blank_line_started:
                            blank_line_found = True
                        else:
                            blank_line_started = True
                            blank_line_found = False
                            fix_point = seg
        return error_buffer or None


@std_rule_set.register
class Rule_L023(BaseCrawler):
    """Single whitespace expected after AS in WITH clause."""

    expected_mother_segment_type = 'with_compound_statement'
    pre_segment_identifier = ('name', 'AS')
    post_segment_identifier = ('type', 'start_bracket')

    def _eval(self, segment, **kwargs):
        """Single whitespace expected in mother segment between pre and post segments."""
        error_buffer = []
        if segment.type == self.expected_mother_segment_type:
            last_code = None
            mid_segs = []
            for seg in segment.segments:
                if seg.is_code:
                    if (
                        last_code
                        and getattr(last_code, self.pre_segment_identifier[0]) == self.pre_segment_identifier[1]
                        and getattr(seg, self.post_segment_identifier[0]) == self.post_segment_identifier[1]
                    ):
                        # Do we actually have the right amount of whitespace?
                        raw_inner = ''.join(s.raw for s in mid_segs)
                        if raw_inner != ' ':
                            if not raw_inner:
                                # There's nothing between. Just add a whitespace
                                fixes = [LintFix(
                                    'create', seg,
                                    [self.make_whitespace(raw=' ', pos_marker=seg.pos_marker)])]
                            else:
                                # Don't otherwise suggest a fix for now.
                                # TODO: Enable more complex fixing here.
                                fixes = None
                            error_buffer.append(
                                LintResult(anchor=last_code, fixes=fixes)
                            )
                    mid_segs = []
                    if not seg.is_meta:
                        last_code = seg
                else:
                    mid_segs.append(seg)
        return error_buffer or None


@std_rule_set.register
class Rule_L024(Rule_L023):
    """Single whitespace expected after USING in JOIN clause."""

    expected_mother_segment_type = 'join_clause'
    pre_segment_identifier = ('name', 'USING')
    post_segment_identifier = ('type', 'start_bracket')<|MERGE_RESOLUTION|>--- conflicted
+++ resolved
@@ -1,11 +1,7 @@
 """Standard SQL Linting Rules."""
 
-<<<<<<< HEAD
-import logging
 import itertools
 
-=======
->>>>>>> c887ba34
 from .base import BaseCrawler, LintFix, LintResult, RuleSet
 
 
